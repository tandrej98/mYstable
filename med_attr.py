--- conflicted
+++ resolved
@@ -146,18 +146,12 @@
         attr.beforePack = (str.encode, 'ascii')
         defaultVal = ''
     elif atype & MED_COMM_TYPE_MASK == MED_COMM_TYPE_BITMAP:
-<<<<<<< HEAD
-            pythonType += str(alength)+'s'
-            attr.afterUnpack = (lambda x, *args: Bitmap(x),)
-            defaultVal = Bitmap(alength)
+        pythonType += str(alength)+'s'
+        attr.afterUnpack = (lambda x, *args: Bitmap(x),)
+        defaultVal = Bitmap(alength)
     elif atype & MED_COMM_TYPE_MASK == MED_COMM_TYPE_BYTES:
-            pythonType += str(alength)+'s'
-            defaultVal = bytearray(alength)
-=======
         pythonType += str(alength)+'s'
-        # TODO TODO TODO list of values... depending of size
-        defaultVal = 0
->>>>>>> c09c18cf
+        defaultVal = bytearray(alength)
     attr.pythonType = pythonType
     attr.defaultVal = defaultVal
 
@@ -209,6 +203,7 @@
             if data and len(data) == 1:
                 data = data[0]
             if data and attr.afterUnpack:
+                # data can be an array (i.e. strings)
                 data = attr.afterUnpack[0](data,*attr.afterUnpack[1:])
                 if len(data) == 1:
                     data = data[0]
