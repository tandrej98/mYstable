--- conflicted
+++ resolved
@@ -81,11 +81,6 @@
 
     def _check_hosts_devs(self):
 
-
-<<<<<<< HEAD
-        #call check method for each host regarding its commtype
-        # sem si posielat pary (host_commdev, host_index, a mozno aj host_name)
-=======
         concats = dict()
         for host in self.hosts:
             host_concat = host['host_commtype'] + host["host_commdev"]
@@ -98,7 +93,6 @@
 
 
         #call check method for each host according to its commtype
->>>>>>> 252e5e48
         for comm_type, comm_type_details in self.supportedCommTypes.items():
 
             good = []
@@ -128,17 +122,11 @@
 
     def read_and_check_args(self):
 
-<<<<<<< HEAD
-            self.hosts = json.load(self.config_file)
-            for host in self.hosts: #convert all commtypes from config_file to lowercase to simplify later checks
-                host['host_commtype'] = host['host_commtype'].lower()
-=======
         self.hosts = json.load(self.config_file)
 
         self._check_hosts_names() #remove hosts with duplicate names
 
         self._check_comm_types() #remove hosts with unsupported comm devs
->>>>>>> 252e5e48
 
         self._check_conf_dirs() #remove hosts with unreachable confdir
 
