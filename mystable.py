--- conflicted
+++ resolved
@@ -23,8 +23,11 @@
             for arg in err.args:
                 print(arg)
                 return
+              
+        if len(conf_reader.hosts) == 0:
+            #TODO info message!!!
+            return           
 
-<<<<<<< HEAD
         comms = []
         for host_config in conf_reader.hosts:
             #get apropriate type of object for actual host_config
@@ -32,11 +35,6 @@
             # create instance of apropriate 'comm' with apripriate config
             comms.append(comm_constructor(host_config))
 
-=======
-
-        #make_client_instances here!!!
-"""
->>>>>>> 252e5e48
         threads = []
         for comm in comms:
             threads.append(constableThread(doCommunicate(comm)))
@@ -46,10 +44,6 @@
 
         for t in threads:
             t.join()
-<<<<<<< HEAD
-=======
-"""
->>>>>>> 252e5e48
 
 if __name__ == "__main__":
         main()
